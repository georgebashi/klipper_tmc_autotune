--- conflicted
+++ resolved
@@ -3,7 +3,7 @@
 from . import tmc
 
 # Autotune config parameters
-STEALTH_AND_SPREAD = False
+TUNING_GOAL = 'auto'
 EXTRA_HYSTERESIS = 0
 TBL = 2
 TOFF = 0
@@ -95,8 +95,7 @@
                 "Could not find motor definition '[%s]' required by TMC autotuning. "
                 "It is not part of the database, please define it in your config!"
                 % (self.motor_name))
-<<<<<<< HEAD
-        tgoal = config.get('tuning_goal', default='auto').lower()
+        tgoal = config.get('tuning_goal', default=TUNING_GOAL).lower()
         try:
             self.tuning_goal = TuningGoal(tgoal)
         except ValueError:
@@ -106,12 +105,6 @@
         if self.tuning_goal == TuningGoal.AUTO:
             auto_silent = not self.name in {'stepper_x', 'stepper_y', 'stepper_x1', 'stepper_y1'}
             self.tuning_goal = TuningGoal.SILENT if auto_silent else TuningGoal.PERFORMANCE
-=======
-        stealth = not self.name in {'stepper_x', 'stepper_y', 'stepper_x1', 'stepper_y1'}
-        self.stealth_and_spread = config.getboolean('stealth_and_spread',
-                                                    default=STEALTH_AND_SPREAD)
-        self.stealth = config.getboolean('stealth', default=stealth)
->>>>>>> 3b66183f
         self.tmc_object=None # look this up at connect time
         self.tmc_cmdhelper=None # Ditto
         self.tmc_init_registers=None # Ditto
@@ -159,6 +152,7 @@
             try:
                 self.tuning_goal = TuningGoal(tgoal)
             except ValueError:
+                # TODO: add some logging/error here in case the tuning_goal doesn't exist
                 pass
             if self.tuning_goal == TuningGoal.AUTO:
                 auto_silent = not self.name in {'stepper_x', 'stepper_y', 'stepper_x1', 'stepper_y1'}
@@ -207,14 +201,8 @@
         if self.overvoltage_vth is not None:
             vth = int((self.overvoltage_vth / 0.009732))
             self._set_driver_field('overvoltage_vth', vth)
-<<<<<<< HEAD
-        coolthrs = 0.8 * rdist
+        coolthrs = COOLSTEP_THRS_FACTOR * rdist
         self._setup_pwm(self.tuning_goal, self._pwmthrs(vmaxpwm, coolthrs))
-=======
-        coolthrs = COOLSTEP_THRS_FACTOR * rdist
-        self._setup_pwm(self.stealth or self.stealth_and_spread,
-                        self._pwmthrs(vmaxpwm, coolthrs))
->>>>>>> 3b66183f
         self._setup_spreadcycle()
         # One revolution every two seconds is about as slow as coolstep can go
         self._setup_coolstep(coolthrs)
@@ -293,13 +281,7 @@
             # sensorless homing in the presence of CoolStep
             return 0.5 * coolthrs
 
-<<<<<<< HEAD
     def _setup_pwm(self, tgoal, pwmthrs):
-        # Setup pwm autoscale even if we won't use PWM, because it
-        # gives more data about the motor and is needed for CoolStep.
-=======
-    def _setup_pwm(self, pwm_mode, pwmthrs):
->>>>>>> 3b66183f
         motor = self.motor_object
         pwmgrad = motor.pwmgrad(volts=self.voltage, fclk=self.fclk)
         pwmofs = motor.pwmofs(volts=self.voltage, current=self.run_current)
@@ -307,16 +289,9 @@
         self._set_driver_field('pwm_autograd', PWM_AUTOGRAD)
         self._set_driver_field('pwm_grad', pwmgrad)
         self._set_driver_field('pwm_ofs', pwmofs)
-<<<<<<< HEAD
-        self._set_driver_field('pwm_reg', 15)
-        self._set_driver_field('pwm_lim', 4)
-        if tgoal == TuningGoal.AUTOSWITCH:
-=======
         self._set_driver_field('pwm_reg', PWM_REG)
         self._set_driver_field('pwm_lim', PWM_LIM)
-        self._set_driver_field('en_pwm_mode', pwm_mode)
-        if self.stealth_and_spread:
->>>>>>> 3b66183f
+        if tgoal == TuningGoal.AUTOSWITCH:
             self._set_driver_velocity_field('tpwmthrs', pwmthrs)
             self._set_driver_field('en_pwm_mode', True)
             self._set_driver_field('en_spreadcycle', False) # TMC2208 use en_spreadcycle instead of en_pwm_mode
