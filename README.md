--- conflicted
+++ resolved
@@ -12,18 +12,10 @@
 
 # Installation
 
-<<<<<<< HEAD
 To install this plugin, run the installation script using the following command over SSH. This script will download this GitHub repository to your RaspberryPi home directory, and link the files in the Klipper folder.
 
 ```bash
 wget -O - https://raw.githubusercontent.com/andrewmcgr/klipper_tmc_autotune/main/install.sh | bash
-=======
-Preparation:
-```
-git clone https://github.com/andrewmcgr/klipper_tmc_autotune.git
-ln -sr klipper_tmc_autotune/autotune_tmc.py $HOME/klipper/klippy/extras/
-ln -sr klipper_tmc_autotune/motor_constants.py $HOME/klipper/klippy/extras/
->>>>>>> 8513c4f3
 ```
 
 Then, add the following to your printer.cfg, which assumes you have a Voron 2.4. Remove any sections for steppers you don't have (e.g. if you have less than four Z motors), add more if required. Motor names are in the `motor_database.cfg`. If a motor is not listed, add it, taking careful note of the units. PRs for more motors gratefully accepted.
