--- conflicted
+++ resolved
@@ -78,16 +78,6 @@
 max_current: 1
 steps_per_revolution: 200
 
-<<<<<<< HEAD
-[motor_constants ldo-42sth40-1004a]
-#Prusa Mk3 steppers XYE axis
-#https://cfl.prusa3d.com/display/PI3M3/Stepper+motors
-resistance: 6.5
-inductance: 0.013
-holding_torque: 0.49
-max_current: 1
-steps_per_revolution: 200
-
 [motor_constants ldo-42sth40-1004mah]
 resistance: 4.1
 inductance: 0.0115
@@ -106,13 +96,14 @@
 resistance: 7.2
 inductance: 0.007
 holding_torque: 0.18
-=======
+max_current: 1
+steps_per_revolution: 200
+
 [motor_constants ldo-42sth25-1004acg]
 # Bondtech LGX (big) motor that is in fact a rebranded LDO motor
 resistance: 5.5
 inductance: 0.007
 holding_torque: 0.20
->>>>>>> d28e7746
 max_current: 1
 steps_per_revolution: 200
 
