# Motor database, contains specifications for stepper motors.

# R is coil resistance, Ohms
# L is coil inductance, Henries
# T is holding torque, Nm (be careful about units here)
# I is nominal rated current, Amps

### LDO Motors ###

## NEMA 14

[motor_constants ldo-36sth17-1004ahg]
resistance: 10.0
inductance: 0.006
holding_torque: 0.10
max_current: 1.0
steps_per_revolution: 200

[motor_constants ldo-36sth20-1004ahg]
resistance: 2.1
inductance: 0.0016
holding_torque: 0.10
max_current: 1.0
steps_per_revolution: 200

[motor_constants ldo-35sth52-1504ah]
resistance: 2.8
inductance: 0.0038
holding_torque: 0.37
max_current: 1.5
steps_per_revolution: 200

[motor_constants ldo-42sth47-1684a]
resistance: 1.65
inductance: 0.0028
holding_torque: 0.50
max_current: 1.68
steps_per_revolution: 200

[motor_constants ldo-35sth48-1684ah]
# These are the problematic LDO motors sent with their first V0 kits
# They are very prone to VFAs with the default TMC settings in Klipper
resistance: 1.65
inductance: 0.0028
holding_torque: 0.4
max_current: 1.68
steps_per_revolution: 200

## NEMA 17

[motor_constants ldo-42sth40-1684l300e]
#Trident Z motor kit from LDO
resistance: 1.65
inductance: 0.0041
holding_torque: 0.45
max_current: 1.68
steps_per_revolution: 200

[motor_constants ldo-42sth40-1684ac]
resistance: 1.65
inductance: 0.0036
holding_torque: 0.45
max_current: 1.68
steps_per_revolution: 200

[motor_constants ldo-42sth40-2004mah]
resistance: 1.1
inductance: 0.0028
holding_torque: 0.35
max_current: 2.0
steps_per_revolution: 400

[motor_constants ldo-42sth48-1684mah]
resistance: 1.65
inductance: 0.0028
holding_torque: 0.40
max_current: 1.68
steps_per_revolution: 400

[motor_constants ldo-42sth48-2804ah]
# Also use for 2804-ac-r
resistance: 0.7
inductance: 0.0006
holding_torque: 0.42
max_current: 2.8
steps_per_revolution: 200

[motor_constants ldo-42sth48-2504ac]
resistance: 1.2
inductance: 0.0015
holding_torque: 0.55
max_current: 2.5
steps_per_revolution: 200

[motor_constants ldo-42sth48-2504ah]
resistance: 1.2
inductance: 0.0015
holding_torque: 0.55
max_current: 2.5
steps_per_revolution: 200

[motor_constants ldo-42sth48-2004ac]
resistance: 1.6
inductance: 0.003
holding_torque: 0.59
max_current: 2.0
steps_per_revolution: 200

[motor_constants ldo-42sth48-2004mah]
resistance: 1.4
inductance: 0.002
holding_torque: 0.44
max_current: 2.0
steps_per_revolution: 400

[motor_constants ldo-42sth48-2004ac]
resistance: 1.6
inductance: 0.003
holding_torque: 0.59
max_current: 2.0
steps_per_revolution: 200

[motor_constants ldo-42sth40-1004a]
#Prusa Mk3 steppers XYE axis
#https://cfl.prusa3d.com/display/PI3M3/Stepper+motors
resistance: 6.5
inductance: 0.013
holding_torque: 0.49
max_current: 1
steps_per_revolution: 200

[motor_constants ldo-42sth40-1004mah]
resistance: 4.1
inductance: 0.0115
holding_torque: 0.39
max_current: 1
steps_per_revolution: 400

[motor_constants ldo-42sth40-2004mah]
resistance: 1.1
inductance: 0.0028
holding_torque: 0.35
max_current: 2
steps_per_revolution: 400

[motor_constants ldo-42sth20-1004ash]
resistance: 7.2
inductance: 0.007
holding_torque: 0.18
max_current: 1
steps_per_revolution: 200

[motor_constants ldo-42sth25-1004cl200et]
#LDO V0.1 Teflon coated 8x8 leadscrew Z motor
resistance: 5.5
inductance: 0.007
holding_torque: 0.24
max_current: 1
steps_per_revolution: 200

[motor_constants ldo-42sth25-1004acg]
# Bondtech LGX (big) motor that is in fact a rebranded LDO motor
resistance: 5.5
inductance: 0.007
holding_torque: 0.20
max_current: 1
steps_per_revolution: 200

[motor_constants ldo-42sth60-2004ac]
resistance: 2.1
inductance: 0.0041
holding_torque: 0.85
max_current: 2
steps_per_revolution: 200

### Moons Motors ###

## NEMA 14

[motor_constants moons-ms14hs5p4200]
resistance: 1.34
inductance: 0.0021
holding_torque: 0.4
max_current: 2.0
steps_per_revolution: 200

[motor_constants moons-ms14hs5p4150]
resistance: 2.2
inductance: 0.0036
holding_torque: 0.4
max_current: 1.5
steps_per_revolution: 200

# Many vendors call this motor cse14ra1l410a
# but the h in the part number is correct.
[motor_constants moons-cse14hra1l410a]
resistance: 1.9
inductance: 0.00141
holding_torque: 0.1
max_current: 1.0
steps_per_revolution: 200

## NEMA 17

[motor_constants moons-ms17hdbp4200]
resistance: 1.49
inductance: 0.0038
holding_torque: 0.83
max_current: 2.0
steps_per_revolution: 200

[motor_constants moons-ms17hd6p4200]
resistance: 1.3
inductance: 0.0029
holding_torque: 0.63
max_current: 2.0
steps_per_revolution: 200

[motor_constants moons-ms17hd6p4150]
resistance: 2.2
inductance: 0.0049
holding_torque: 0.62
max_current: 1.5
steps_per_revolution: 200

[motor_constants moons-le174s-t0804-300-ar3-s-150]
resistance: 1.75
inductance: 0.0028
holding_torque: 0.29
max_current: 1.5
steps_per_revolution: 200

[motor_constants moons-le174s-t0808-200-ar3-s-065]
resistance: 8.7
inductance: 0.0152
holding_torque: 0.054
max_current: 0.65
steps_per_revolution: 200

[motor_constants moons-ms17hd6p420I-04]
resistance: 1.3
inductance: 0.0027
holding_torque: 0.67
max_current: 2.0
steps_per_revolution: 200

[motor_constants moons-ms17hd6p420I-05]
resistance: 1.3
inductance: 0.0027
holding_torque: 0.67
max_current: 2.0
steps_per_revolution: 200

# Comes stock on many older Creality printers, e.g: Ender 3, V2, Max
[motor_constants moons-c17hd2024n-01n]
resistance: 4.1
inductance: 0.0085
holding_torque: 0.39
max_current: 1.0
steps_per_revolution: 200

### OMC Stepperonline ###

## NEMA 14

[motor_constants omc-14ms20-1504s]
resistance: 2.80
inductance: 0.0038
holding_torque: 0.40
max_current: 1.50
steps_per_revolution: 200

[motor_constants omc-14hs20-1504s]
resistance: 2.8
inductance: 0.0038
holding_torque: 0.4
max_current: 1.5
steps_per_revolution: 200

# Adding the two stepper motors for the original V0 release:
# OMC 14HS17-0504S (A/B/Z)
# OMC 14HS10-0404S (Clockwork)

[motor_constants omc-14hs17-0504s]
resistance: 15.00
inductance: 0.026
holding_torque: 0.23
max_current: 0.50
steps_per_revolution: 200

[motor_constants omc-14hs10-0404s]
resistance: 30.00
inductance: 0.030
holding_torque: 0.140
max_current: 0.40
steps_per_revolution: 200

## NEMA 17

[motor_constants omc-17he19-2004s]
resistance: 1.3
inductance: 0.0024
holding_torque: 0.55
max_current: 2.0
steps_per_revolution: 200

[motor_constants omc-17he15-1504s]
resistance: 2.3
inductance: 0.004
holding_torque: 0.42
max_current: 1.50
steps_per_revolution: 200

[motor_constants omc-17he19-2004s]
resistance: 1.30
inductance: 0.0024
holding_torque: 0.55
max_current: 2.0
steps_per_revolution: 200

[motor_constants omc-17hs15-1504s]
resistance: 2.30
inductance: 0.0044
holding_torque: 0.45
max_current: 1.50
steps_per_revolution: 200

[motor_constants omc-17hm19-1684S]
resistance: 1.65
inductance: 0.0041
holding_torque: 0.44
max_current: 1.68
steps_per_revolution: 400

[motor_constants omc-17hm19-2004s]
resistance: 1.45
inductance: 0.004
holding_torque: 0.46
max_current: 2.0
steps_per_revolution: 400

[motor_constants omc-17hs19-2504s-h]
resistance: 1.1
inductance: 0.0016
holding_torque: 0.55
max_current: 2.5
steps_per_revolution: 200

[motor_constants omc-17hs24-2104s]
resistance: 1.6
inductance: 0.003
holding_torque: 0.65
max_current: 2.1
steps_per_revolution: 200

[motor_constants omc-17hs19-2004s1]
resistance: 1.4
inductance: 0.003
holding_torque: 0.59
max_current: 2
steps_per_revolution: 200

[motor_constants omc-17hs08-1004s]
resistance: 3.70
inductance: 0.0045
holding_torque: 0.16
max_current: 1.00
steps_per_revolution: 200

### Trinamic (yes, they also make stepper motors) ###

[motor_constants tmc-qsh4218-35-10-027]
resistance: 5.30
inductance: 0.0066
holding_torque: 0.27
max_current: 1.00
steps_per_revolution: 200

[motor_constants tmc-qsh4218-41-10-035]
resistance: 4.50
inductance: 0.0075
holding_torque: 0.35
max_current: 1.00
steps_per_revolution: 200

[motor_constants tmc-qsh4218-51-10-049]
resistance: 5.00
inductance: 0.008
holding_torque: 0.49
max_current: 1.00
steps_per_revolution: 200

# Gucci Trinamic stepper motor, the one LDO used as model for their 2.8A one
[motor_constants tmc-qsh4218-47-28-040]
resistance: 0.50
inductance: 0.0006
holding_torque: 0.40
max_current: 2.80
steps_per_revolution: 200

#Fysetc motors
#NEMA 14
[motor_constants fysetc-g36hsy4405-6d-80a]
resistance: 2.4
inductance:  0.0017
holding_torque: 0.11
max_current: 1.0
steps_per_revolution: 200

[motor_constants fysetc-g36hsy4407-6d-1200a]
resistance: 13
inductance:  0.01
holding_torque: 0.12
max_current: 0.5
steps_per_revolution: 200

[motor_constants fysetc-g36hsy4405-6d-30]
resistance: 2.4
inductance:  0.0017
holding_torque: 0.11
max_current: 1.0
steps_per_revolution: 200

[motor_constants fysetc-35hsh7402-24b-60a]
resistance: 2.8
inductance: 0.0055
holding_torque: 0.42
max_current: 1.5
steps_per_revolution: 200

#NEMA 17
[motor_constants fysetc-42hsc1404b-200n8]
resistance: 29
inductance: 0.0038
holding_torque: 0.32
max_current: 0.4
steps_per_revolution: 200


[motor_constants TB-3544]
#Fysetc bom Voron 2.4 steppers
resistance: 1.8
inductance: 0.0038
holding_torque: 0.50
max_current: 1.5
steps_per_revolution: 200

[motor_constants fysetc-17HS19-2004S-C]
#Fysetc bom Trident A/B steppers
resistance: 1.4
inductance: 0.003
holding_torque: 0.59
max_current: 2.0
steps_per_revolution: 200

[motor_constants fysetc-42HC40-204A-300N84]
#Fysetc bom Trident Z integrated leadscrew steppers
resistance: 1.1
inductance: 0.0026
holding_torque: 0.45
max_current: 2.0
steps_per_revolution: 200



### Other manufacturers

[motor_constants dfh-14mcrn-1848]
#DFH Micron/Saladfork Kit NEMA14 stepper
resistance: 2.8
inductance: 0.0055
holding_torque: 0.42
max_current: 1.5
steps_per_revolution: 200

[motor_constants dfh-14mcrn-1815]
#DFH Micron/Saladfork Kit NEMA14 pancake stepper
resistance: 13.0
inductance: 0.0010
holding_torque: 0.12
max_current: 0.5
steps_per_revolution: 200

[motor_constants zyltech-17hd48002h-22b]
#Zyltech 84 ozin Basic steppers https://www.zyltech.com/nema-17-stepper-motor-1-7-a-0-59-nm-84-ozin-1-3-or-5-pack/
resistance: 1.8
inductance: 0.0038
holding_torque: 0.59
max_current: 1.7
steps_per_revolution: 200

[motor_constants siboor-35sth52-1204a]
#Siboor BOM Voron 0.2 steppers
resistance: 2.3
inductance: 0.0035
holding_torque: 0.4
max_current: 1.2
steps_per_revolution: 200

[motor_constants siboor-42sth40-2004a]
resistance: 1.1
inductance: 0.0026
holding_torque: 0.45
max_current: 2.0
steps_per_revolution: 200

[motor_constants siboor-35hbx904-22b]
#Siboor BOM Voron 0.1 Young edition steppers
resistance: 2.50
inductance: 0.0043
holding_torque: 0.40
max_current: 1.50
steps_per_revolution: 200

<<<<<<< HEAD
[motor_constants siboor-35sth52-1204a]
#Siboor BOM Voron 0.2 Z integrated leadscrew stepper
resistance: 5.5
inductance: 0.0066
holding_torque: 0.26
max_current: 1.0
=======
[motor_constants wantai-42byghw811]
# Wantai Stepper Motor 42BYGHW811 and 42BYGHW811-X11
resistance: 1.25
inductance: 0.0018
holding_torque: 0.48
max_current: 2.50
>>>>>>> a66be894
steps_per_revolution: 200

# Creality motors

[motor_constants creality-42-34]
resistance: 6.0
inductance: 0.006
holding_torque: 0.4
max_current: 1.0
steps_per_revolution: 200

[motor_constants creality-42-40]
resistance: 3.6
inductance: 0.008
holding_torque: 0.48
max_current: 1.0
steps_per_revolution: 200

[motor_constants creality-42-48]
#BJ42D29-16V03 https://www.kelimotorgroup.com/shaded-pole-motor/atm-hb-bj35d-stepper-motor.html
resistance: 5
inductance: 0.011
holding_torque: 0.57
max_current: 1.0
steps_per_revolution: 200

[motor_constants BJ42D09-20V02]
#Creality Sprite Pro https://user-images.githubusercontent.com/862951/235050029-79124b76-81d3-4f77-9501-6404f7c38336.png
resistance: 1.75
inductance: 0.003
holding_torque: 0.15
max_current: 0.84
steps_per_revolution: 200

[motor_constants bondtech-42H025H-0704A-005]
#Bondtech LGX https://www.bondtech.se/downloads/TDS/Bondtech-LGX-Motor-42H025H-0704-002.pdf
resistance: 4.4
inductance: 0.0055
holding_torque: 0.16
max_current: 0.7
steps_per_revolution: 200

[motor_constants orientalmotor-PKP245D23A]
#Oriental Motor PKP245D23A https://catalog.orientalmotor.com/item/all-categories-legacy-products/legacy-pkp-series-2-phase-bipolar-stepper-motors/pkp245d23a
resistance: 1.12
inductance: 0.0029
holding_torque: 0.58
max_current: 2.3
steps_per_revolution: 200

[motor_constants orientalmotor-PKP245D15A]
#Oriental Motor PKP245D15A https://catalog.orientalmotor.com/item/all-categories-legacy-products/legacy-pkp-series-2-phase-bipolar-stepper-motors/pkp245d15a
resistance: 2.4
inductance: 0.0066
holding_torque: 0.58
max_current: 1.5
steps_per_revolution: 200

[motor_constants orientalmotor-PKP235D23A]
#Oriental Motor PKP235D23A https://catalog.orientalmotor.com/item/2-phase-bipolar-stepper-motors/35mm-pkp-series-2-phase-bipolar-stepper-motors/pkp235d23a-l
resistance: 0.97
inductance: 0.0012
holding_torque: 0.37
max_current: 2.3
steps_per_revolution: 200

[motor_constants orientalmotor-PKP235D15A]
#Oriental Motor PKP235D15A https://catalog.orientalmotor.com/item/2-phase-bipolar-stepper-motors/35mm-pkp-series-2-phase-bipolar-stepper-motors/pkp235d15a-l
resistance: 2.4
inductance: 0.0026
holding_torque: 0.37
max_current: 1.5
steps_per_revolution: 200

[motor_constants flsun-v400-42]
#FLSUN 42BYGH718-B27HQT (V400) http://m.wantmotor.com/hybrid-stepper-motor/2-phases-hybrid-stepper-motor/42bygh-stepper-motor.html
resistance: 18.00
inductance: 0.023
holding_torque: 0.284
max_current: 0.5
steps_per_revolution: 200

[motor_constants flsun-v400-36]
#FLSUN 36BYG1204-M-8QTGW https://s.click.aliexpress.com/e/_mq0CHVA
resistance: 13.00
inductance: 0.01
holding_torque: 0.12
max_current: 0.5
steps_per_revolution: 200

[motor_constants honeybadger-42hs48-25044a]
#HoneyBadger by Fabreeko 42HS48-25044A https://www.fabreeko.com/collections/honeybadger/products/zero-g-ab-motors-by-honeybadger?variant=43510563176703
resistance: 1.6
inductance: 0.0018
holding_torque: 0.49
max_current: 2.5
steps_per_revolution: 200

# Motech motors

[motor_constants motech-mt-1701hsm140ae]
#E3D Slimline Motor
resistance: 1.9
inductance: 0.0020
holding_torque: 0.127
max_current: 1.4
steps_per_revolution: 400

[motor_constants motech-mt-1702e133g6-365e]
#E3D Leadscrew Motor
resistance: 2.1
inductance: 0.0025
holding_torque: 0.314
max_current: 1.33
steps_per_revolution: 200

[motor_constants motech-mt-1703hs120ag518e]
#E3D Geared Motor
resistance: 3.0
inductance: 0.0060
holding_torque: 0.431
max_current: 1.2
steps_per_revolution: 200

[motor_constants motech-mt-1703hsm168re]
#E3D Compact but Powerful Motor
resistance: 1.65
inductance: 0.0036
holding_torque: 0.343
max_current: 1.68
steps_per_revolution: 400

[motor_constants motech-mt-1704hsm168re]
#E3D High Torque Motor
resistance: 1.65
inductance: 0.0028
holding_torque: 0.431
max_current: 1.68
steps_per_revolution: 400

[motor_constants motech-mt-1705hs200ae]
#E3D Super Whopper Motor
resistance: 2.0
inductance: 0.0033
holding_torque: 0.804
max_current: 2.0
steps_per_revolution: 200

[motor_constants BTT-17H4401S]
#BTT 17H4401S lead screw motor
resistance: 2.40
inductance: 0.0037
holding_torque: 0.42
max_current: 1.50
steps_per_revolution: 200

[motor_constants ok42sth34-044e-200g]
resistance: 30.0
inductance: 0.037
holding_torque: 0.28
max_current: 0.4
steps_per_revolution: 200

[motor_constants jinkong-jk42hs34-1334]
#MPSM X&Y
resistance: 2.10
inductance: 0.0025
holding_torque: 0.2549729
max_current: 1.33
steps_per_revolution: 200

[motor_constants monoprice-42hb34f08ab]
#MPSM Extruder
resistance: 2.20
inductance: 0.0025
holding_torque: 0.22
max_current: 1.33
steps_per_revolution: 200

[motor_constants monoprice-17hs4401s]
#MPSM Z
resistance: 1.50
inductance: 0.0028
holding_torque: 0.40
max_current: 1.70
steps_per_revolution: 200

[motor_constants oukeda-ok42hc40-204a306n84]
#formbot kit trident Z
resistance: 1.10
inductance: 0.0026
holding_torque: 0.45
max_current: 2.00
steps_per_revolution: 200

[motor_constants oukeda-17hs4401]
resistance: 1.5
inductance: 0.0028
holding_torque: 0.40
max_current: 1.7
steps_per_revolution: 200

[motor_constants trianglelab-tl-42bygh20]
# ERCF v1.1 kit motor (NEMA 17)
resistance: 6.8
inductance: 0.0071
holding_torque: 0.21
max_current: 1.0
steps_per_revolution: 200

[motor_constants bj42d41-14v06]
#Creality K1&Max A/B motors
resistance: 1.1
inductance: 0.0028
holding_torque: 0.65
max_current: 2
steps_per_revolution: 200<|MERGE_RESOLUTION|>--- conflicted
+++ resolved
@@ -512,21 +512,20 @@
 max_current: 1.50
 steps_per_revolution: 200
 
-<<<<<<< HEAD
 [motor_constants siboor-35sth52-1204a]
 #Siboor BOM Voron 0.2 Z integrated leadscrew stepper
 resistance: 5.5
 inductance: 0.0066
 holding_torque: 0.26
 max_current: 1.0
-=======
+steps_per_revolution: 200
+
 [motor_constants wantai-42byghw811]
 # Wantai Stepper Motor 42BYGHW811 and 42BYGHW811-X11
 resistance: 1.25
 inductance: 0.0018
 holding_torque: 0.48
 max_current: 2.50
->>>>>>> a66be894
 steps_per_revolution: 200
 
 # Creality motors
