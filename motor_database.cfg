--- conflicted
+++ resolved
@@ -826,13 +826,14 @@
 max_current: 2
 steps_per_revolution: 200
 
-<<<<<<< HEAD
+
 [motor_constants act-17hs4417]
 resistance: 1.5
 inductance: 0.0028
 holding_torque: 0.40
 max_current: 1.7
-=======
+steps_per_revolution: 200
+
 [motor_constants jkong-jk42hS40-1704]
 resistance: 1.65
 inductance: 0.0032 
@@ -845,5 +846,4 @@
 inductance: 0.0020 
 holding_torque: 0.11
 max_current: 1.5
->>>>>>> 083b708a
-steps_per_revolution: 200+steps_per_revolution: 200
