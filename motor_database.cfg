--- conflicted
+++ resolved
@@ -834,14 +834,14 @@
 max_current: 2
 steps_per_revolution: 200
 
-<<<<<<< HEAD
 [motor_constants bjd42d22-53v02]
 #Flashforge adventurer 5m/pro motors
 resistance: 2.10
 inductance: 0.0046
 holding_torque: 0.40
 max_current: 1.50
-=======
+steps_per_revolution: 200
+
 [motor_constants geetech-d42hs3418-24b22]
 #ShenZhen Geetech Technology Nema 17 extruder motor, e.g. A20M
 resistance: 1.65
@@ -893,5 +893,4 @@
 inductance: 0.0020 
 holding_torque: 0.11
 max_current: 1.5
->>>>>>> 97aaa4e9
 steps_per_revolution: 200