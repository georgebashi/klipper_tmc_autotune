# Motor database, contains specifications for stepper motors.

# R is coil resistance, Ohms
# L is coil inductance, Henries
# T is holding torque, Nm (be careful about units here)
# I is nominal rated current, Amps

### LDO Motors ###

## NEMA 14

[motor_constants ldo-36sth17-1004ahg]
resistance: 10.0
inductance: 0.006
holding_torque: 0.10
max_current: 1.0
steps_per_revolution: 200

[motor_constants ldo-36sth20-1004ahg-9T]
resistance: 2.4
inductance: 0.0014
holding_torque: 0.10
max_current: 1.0
steps_per_revolution: 200

[motor_constants ldo-36sth20-1004ahg]
resistance: 2.1
inductance: 0.0016
holding_torque: 0.10
max_current: 1.0
steps_per_revolution: 200

[motor_constants ldo-35sth52-1504ah]
resistance: 2.8
inductance: 0.0038
holding_torque: 0.37
max_current: 1.5
steps_per_revolution: 200

[motor_constants ldo-42sth47-1684a]
resistance: 1.65
inductance: 0.0028
holding_torque: 0.50
max_current: 1.68
steps_per_revolution: 200

[motor_constants ldo-35sth48-1684ah]
# These are the problematic LDO motors sent with their first V0 kits
# They are very prone to VFAs with the default TMC settings in Klipper
resistance: 1.65
inductance: 0.0028
holding_torque: 0.4
max_current: 1.68
steps_per_revolution: 200

[motor_constants ldo-36sth17-0354ahg]
# Basically a LDO-36STH17-1004AHG but 0.35A rated
resistance: 10.8
inductance: 0.006
holding_torque: 0.06
max_current: 0.35
steps_per_revolution: 200

## NEMA 17

[motor_constants ldo-42sth40-1684l300e]
#Trident Z motor kit from LDO
resistance: 1.65
inductance: 0.0041
holding_torque: 0.45
max_current: 1.68
steps_per_revolution: 200

[motor_constants ldo-42sth40-1684ac]
resistance: 1.65
inductance: 0.0036
holding_torque: 0.45
max_current: 1.68
steps_per_revolution: 200

[motor_constants ldo-42sth40-2004mah]
resistance: 1.1
inductance: 0.0028
holding_torque: 0.35
max_current: 2.0
steps_per_revolution: 400

[motor_constants ldo-42sth48-1684mah]
resistance: 1.65
inductance: 0.0028
holding_torque: 0.40
max_current: 1.68
steps_per_revolution: 400

[motor_constants ldo-42sth48-2804ah]
# Also use for 2804-ac-r
resistance: 0.7
inductance: 0.0006
holding_torque: 0.42
max_current: 2.8
steps_per_revolution: 200

[motor_constants ldo-42sth48-2504ac]
resistance: 1.2
inductance: 0.0015
holding_torque: 0.55
max_current: 2.5
steps_per_revolution: 200

[motor_constants ldo-42sth48-2504ah]
resistance: 1.2
inductance: 0.0015
holding_torque: 0.55
max_current: 2.5
steps_per_revolution: 200

[motor_constants ldo-42sth48-2004ac]
resistance: 1.6
inductance: 0.003
holding_torque: 0.59
max_current: 2.0
steps_per_revolution: 200

[motor_constants ldo-42sth48-2004mah]
resistance: 1.4
inductance: 0.002
holding_torque: 0.44
max_current: 2.0
steps_per_revolution: 400

[motor_constants ldo-42sth40-1004a]
#Prusa Mk3 steppers XYE axis
#https://cfl.prusa3d.com/display/PI3M3/Stepper+motors
resistance: 6.5
inductance: 0.013
holding_torque: 0.49
max_current: 1
steps_per_revolution: 200

[motor_constants ldo-42sth34-1004l321e]
# Prusa Mk3 steppers Z axis
resistance: 8.00
inductance: 0.0095
holding_torque: 107.7
max_current: 1.00
steps_per_revolution: 200

[motor_constants ldo-42sth40-1004mah]
resistance: 4.1
inductance: 0.0115
holding_torque: 0.39
max_current: 1
steps_per_revolution: 400


[motor_constants ldo-42sth20-1004ash]
resistance: 7.2
inductance: 0.007
holding_torque: 0.18
max_current: 1
steps_per_revolution: 200

[motor_constants ldo-42sth25-1004cl200et]
#LDO V0.1 Teflon coated 8x8 leadscrew Z motor
resistance: 5.5
inductance: 0.007
holding_torque: 0.24
max_current: 1
steps_per_revolution: 200

[motor_constants ldo-42sth25-1004acg]
# Bondtech LGX (big) motor that is in fact a rebranded LDO motor
resistance: 5.5
inductance: 0.007
holding_torque: 0.20
max_current: 1
steps_per_revolution: 200

[motor_constants ldo-42sth60-2004ac]
resistance: 2.1
inductance: 0.0041
holding_torque: 0.85
max_current: 2
steps_per_revolution: 200

[motor_constants ldo-42sth25-1404ac]
# Microswiss NG extruder
resistance: 2.4
inductance: 0.0055
holding_torque: 0.23
max_current: 1.4
steps_per_revolution: 200

### Moons Motors ###

## NEMA 14

[motor_constants moons-ms14hs5p4200]
resistance: 1.34
inductance: 0.0021
holding_torque: 0.4
max_current: 2.0
steps_per_revolution: 200

[motor_constants moons-ms14hs5p4150]
resistance: 2.2
inductance: 0.0036
holding_torque: 0.4
max_current: 1.5
steps_per_revolution: 200

# Many vendors call this motor cse14ra1l410a
# but the h in the part number is correct.
[motor_constants moons-cse14hra1l410a]
resistance: 1.9
inductance: 0.00141
holding_torque: 0.1
max_current: 1.0
steps_per_revolution: 200

## NEMA 17

[motor_constants moons-ms17hdbp4200]
resistance: 1.49
inductance: 0.0038
holding_torque: 0.83
max_current: 2.0
steps_per_revolution: 200

[motor_constants moons-ms17hd6p4200]
resistance: 1.3
inductance: 0.0029
holding_torque: 0.63
max_current: 2.0
steps_per_revolution: 200

[motor_constants moons-ms17hd6p4150]
resistance: 2.2
inductance: 0.0049
holding_torque: 0.62
max_current: 1.5
steps_per_revolution: 200

[motor_constants moons-le174s-t0804-300-ar3-s-150]
resistance: 1.75
inductance: 0.0028
holding_torque: 0.29
max_current: 1.5
steps_per_revolution: 200

[motor_constants moons-le174s-t0808-200-ar3-s-065]
resistance: 8.7
inductance: 0.0152
holding_torque: 0.054
max_current: 0.65
steps_per_revolution: 200

[motor_constants moons-ms17hd6p420I-04]
resistance: 1.3
inductance: 0.0027
holding_torque: 0.67
max_current: 2.0
steps_per_revolution: 200

[motor_constants moons-ms17hd6p420I-05]
resistance: 1.3
inductance: 0.0027
holding_torque: 0.67
max_current: 2.0
steps_per_revolution: 200

# Comes stock on many older Creality printers, e.g: Ender 3, V2, Max
[motor_constants moons-c17hd2024n-01n]
resistance: 4.1
inductance: 0.0085
holding_torque: 0.39
max_current: 1.0
steps_per_revolution: 200

### OMC Stepperonline ###

## NEMA 14

[motor_constants omc-14ms20-1504s]
resistance: 2.80
inductance: 0.0038
holding_torque: 0.40
max_current: 1.50
steps_per_revolution: 200

[motor_constants omc-14hs20-1504s]
resistance: 2.8
inductance: 0.0038
holding_torque: 0.4
max_current: 1.5
steps_per_revolution: 200

[motor_constants omc-14hr07-1004vrn]
resistance: 3.9
inductance: 0.002
holding_torque: 0.09
max_current: 1.00
steps_per_revolution: 400

# Adding the two stepper motors for the original V0 release:
# OMC 14HS17-0504S (A/B/Z)
# OMC 14HS10-0404S (Clockwork)

[motor_constants omc-14hs17-0504s]
resistance: 15.00
inductance: 0.026
holding_torque: 0.23
max_current: 0.50
steps_per_revolution: 200

[motor_constants omc-14hs10-0404s]
resistance: 30.00
inductance: 0.030
holding_torque: 0.140
max_current: 0.40
steps_per_revolution: 200

## NEMA 17

[motor_constants omc-17he19-2004s]
resistance: 1.3
inductance: 0.0024
holding_torque: 0.55
max_current: 2.0
steps_per_revolution: 200

[motor_constants omc-17he15-1504s]
resistance: 2.3
inductance: 0.004
holding_torque: 0.42
max_current: 1.50
steps_per_revolution: 200


[motor_constants omc-17hs15-1504s]
resistance: 2.30
inductance: 0.0044
holding_torque: 0.45
max_current: 1.50
steps_per_revolution: 200

[motor_constants omc-17hm19-1684S]
resistance: 1.65
inductance: 0.0041
holding_torque: 0.44
max_current: 1.68
steps_per_revolution: 400

[motor_constants omc-17hm19-2004s]
resistance: 1.45
inductance: 0.004
holding_torque: 0.46
max_current: 2.0
steps_per_revolution: 400

[motor_constants omc-17hs19-2504s-h]
resistance: 1.1
inductance: 0.0016
holding_torque: 0.55
max_current: 2.5
steps_per_revolution: 200

[motor_constants omc-17hs24-2104s]
resistance: 1.6
inductance: 0.003
holding_torque: 0.65
max_current: 2.1
steps_per_revolution: 200

[motor_constants omc-17hs19-2004s1]
resistance: 1.4
inductance: 0.003
holding_torque: 0.59
max_current: 2
steps_per_revolution: 200

[motor_constants omc-17hs08-1004s]
resistance: 3.70
inductance: 0.0045
holding_torque: 0.16
max_current: 1.00
steps_per_revolution: 200

[motor_constants omc-17me15-1504s]
resistance: 2.0
inductance: 0.0052
holding_torque: 0.30
max_current: 1.50
steps_per_revolution: 400

### Trinamic (yes, they also make stepper motors) ###

[motor_constants tmc-qsh4218-35-10-027]
resistance: 5.30
inductance: 0.0066
holding_torque: 0.27
max_current: 1.00
steps_per_revolution: 200

[motor_constants tmc-qsh4218-41-10-035]
resistance: 4.50
inductance: 0.0075
holding_torque: 0.35
max_current: 1.00
steps_per_revolution: 200

[motor_constants tmc-qsh4218-51-10-049]
resistance: 5.00
inductance: 0.008
holding_torque: 0.49
max_current: 1.00
steps_per_revolution: 200

# Gucci Trinamic stepper motor, the one LDO used as model for their 2.8A one
[motor_constants tmc-qsh4218-47-28-040]
resistance: 0.50
inductance: 0.0006
holding_torque: 0.40
max_current: 2.80
steps_per_revolution: 200

#Fysetc motors
#NEMA 14
[motor_constants fysetc-g36hsy4405-6d-80a]
resistance: 2.4
inductance:  0.0017
holding_torque: 0.11
max_current: 1.0
steps_per_revolution: 200

[motor_constants fysetc-g36hsy4407-6d-1200a]
resistance: 13
inductance:  0.01
holding_torque: 0.12
max_current: 0.5
steps_per_revolution: 200

[motor_constants fysetc-g36hsy4405-6d-30]
resistance: 2.4
inductance:  0.0017
holding_torque: 0.11
max_current: 1.0
steps_per_revolution: 200

[motor_constants fysetc-35hsh7402-24b-60a]
resistance: 2.8
inductance: 0.0055
holding_torque: 0.42
max_current: 1.5
steps_per_revolution: 200

[motor_constants fysetc-35hsh7402-24b-60b]
resistance: 2.8
inductance: 0.0055
holding_torque: 0.42
max_current: 1.5
steps_per_revolution: 200

[motor_constants fysetc-42hsc1433b-200n8]
resistance: 8
inductance: 0.01
holding_torque: 0.35
max_current: 1
steps_per_revolution: 200

#NEMA 17
[motor_constants fysetc-42hsc1404b-200n8]
resistance: 29
inductance: 0.0038
holding_torque: 0.32
max_current: 0.4
steps_per_revolution: 200


[motor_constants TB-3544]
#Fysetc bom Voron 2.4 steppers
resistance: 1.8
inductance: 0.0038
holding_torque: 0.50
max_current: 1.5
steps_per_revolution: 200

[motor_constants fysetc-17HS19-2004S-C]
#Fysetc bom Trident A/B steppers
resistance: 1.4
inductance: 0.003
holding_torque: 0.59
max_current: 2.0
steps_per_revolution: 200

[motor_constants fysetc-42HC40-204A-300N84]
#Fysetc bom Trident Z integrated leadscrew steppers
resistance: 1.1
inductance: 0.0026
holding_torque: 0.45
max_current: 2.0
steps_per_revolution: 200



### Other manufacturers

[motor_constants dfh-14mcrn-1848]
#DFH Micron/Saladfork Kit NEMA14 stepper
resistance: 2.8
inductance: 0.0055
holding_torque: 0.42
max_current: 1.5
steps_per_revolution: 200

[motor_constants dfh-14mcrn-1815]
#DFH Micron/Saladfork Kit NEMA14 pancake stepper
resistance: 13.0
inductance: 0.0010
holding_torque: 0.12
max_current: 0.5
steps_per_revolution: 200

[motor_constants zyltech-17hd48002h-22b]
#Zyltech 84 ozin Basic steppers https://www.zyltech.com/nema-17-stepper-motor-1-7-a-0-59-nm-84-ozin-1-3-or-5-pack/
resistance: 1.8
inductance: 0.0038
holding_torque: 0.59
max_current: 1.7
steps_per_revolution: 200

[motor_constants siboor-35sth52-1204a]
#Siboor BOM Voron 0.2 steppers
resistance: 2.3
inductance: 0.0035
holding_torque: 0.4
max_current: 1.2
steps_per_revolution: 200

[motor_constants siboor-42sth40-2004a]
resistance: 1.1
inductance: 0.0026
holding_torque: 0.45
max_current: 2.0
steps_per_revolution: 200

[motor_constants siboor-35hbx904-22b]
#Siboor BOM Voron 0.1 Young edition steppers
resistance: 2.50
inductance: 0.0043
holding_torque: 0.40
max_current: 1.50
steps_per_revolution: 200

[motor_constants siboor-42sth26-0804a]
#Siboor BOM Voron 0.2 Z integrated leadscrew stepper
resistance: 5.5
inductance: 0.0066
holding_torque: 0.26
max_current: 1.0
steps_per_revolution: 200

<<<<<<< HEAD
[motor_constants siboor-14sth20-1004a]
#Siboor NEMA14 pancake stepper motor
resistance: 1.70
inductance: 0.0015
holding_torque: 0.12
max_current: 1.88
=======
[motor_constants siboor-42sth28-0804a]
#Siboor BOM Voron 0.2 Z integrated leadscrew stepper (metal version)
resistance: 5.5
inductance: 0.0066
holding_torque: 0.26
max_current: 1.0
>>>>>>> bf6a30ad
steps_per_revolution: 200

[motor_constants wantai-42byghw811]
# Wantai Stepper Motor 42BYGHW811 and 42BYGHW811-X11
resistance: 1.25
inductance: 0.0018
holding_torque: 0.48
max_current: 2.50
steps_per_revolution: 200

# QIDI motors

[motor_constants qidi-BJ42D29-28V07]
# used for X/Y-axis on QIDI X MAX 3
resistance: 1.4
inductance: 0.0026
holding_torque: 0.41
max_current: 1.5
steps_per_revolution: 200

[motor_constants qidi-BJ42D29-22V08]
# used for Z-Axis on QIDI X MAX 3
resistance: 4.7
inductance: 0.011
holding_torque: 0.6
max_current: 1.2
steps_per_revolution: 200

[motor_constants qidi-BJY36D12-04V13]
# used for extruder on QIDI X MAX 3
resistance: 2.0
inductance: 0.0012
holding_torque: 0.09
max_current: 1.0
steps_per_revolution: 200

# Creality motors

[motor_constants creality-42-34]
resistance: 6.0
inductance: 0.006
holding_torque: 0.4
max_current: 1.0
steps_per_revolution: 200

[motor_constants creality-42-40]
resistance: 3.6
inductance: 0.008
holding_torque: 0.48
max_current: 1.0
steps_per_revolution: 200

[motor_constants creality-42-48]
#BJ42D29-16V03 https://www.kelimotorgroup.com/shaded-pole-motor/atm-hb-bj35d-stepper-motor.html
resistance: 5
inductance: 0.011
holding_torque: 0.57
max_current: 1.0
steps_per_revolution: 200

[motor_constants creality-42-60]
#Creality Ender 7 (X,Y) - RB Step Motor 17HDC8033-32B - https://14.23.50.34/en/biaozhunshihunheshibujindianji/41
resistance: 1.2
inductance: 0.0034
holding_torque: 0.76
max_current: 2.00
steps_per_revolution: 200

[motor_constants BJ42D09-20V02]
#Creality Sprite Pro https://user-images.githubusercontent.com/862951/235050029-79124b76-81d3-4f77-9501-6404f7c38336.png
resistance: 1.75
inductance: 0.003
holding_torque: 0.15
max_current: 0.84
steps_per_revolution: 200

[motor_constants bondtech-42H025H-0704A-005]
#Bondtech LGX https://www.bondtech.se/downloads/TDS/Bondtech-LGX-Motor-42H025H-0704-002.pdf
resistance: 4.4
inductance: 0.0055
holding_torque: 0.16
max_current: 0.7
steps_per_revolution: 200

[motor_constants orientalmotor-PKP245D23A]
#Oriental Motor PKP245D23A https://catalog.orientalmotor.com/item/all-categories-legacy-products/legacy-pkp-series-2-phase-bipolar-stepper-motors/pkp245d23a
resistance: 1.12
inductance: 0.0029
holding_torque: 0.58
max_current: 2.3
steps_per_revolution: 200

[motor_constants orientalmotor-PKP245D15A]
#Oriental Motor PKP245D15A https://catalog.orientalmotor.com/item/all-categories-legacy-products/legacy-pkp-series-2-phase-bipolar-stepper-motors/pkp245d15a
resistance: 2.4
inductance: 0.0066
holding_torque: 0.58
max_current: 1.5
steps_per_revolution: 200

[motor_constants orientalmotor-PKP235D23A]
#Oriental Motor PKP235D23A https://catalog.orientalmotor.com/item/2-phase-bipolar-stepper-motors/35mm-pkp-series-2-phase-bipolar-stepper-motors/pkp235d23a-l
resistance: 0.97
inductance: 0.0012
holding_torque: 0.37
max_current: 2.3
steps_per_revolution: 200

[motor_constants orientalmotor-PKP235D15A]
#Oriental Motor PKP235D15A https://catalog.orientalmotor.com/item/2-phase-bipolar-stepper-motors/35mm-pkp-series-2-phase-bipolar-stepper-motors/pkp235d15a-l
resistance: 2.4
inductance: 0.0026
holding_torque: 0.37
max_current: 1.5
steps_per_revolution: 200

[motor_constants flsun-v400-42]
#FLSUN 42BYGH718-B27HQT (V400) http://m.wantmotor.com/hybrid-stepper-motor/2-phases-hybrid-stepper-motor/42bygh-stepper-motor.html
resistance: 18.00
inductance: 0.023
holding_torque: 0.284
max_current: 0.5
steps_per_revolution: 200

[motor_constants flsun-v400-36]
#FLSUN 36BYG1204-M-8QTGW https://s.click.aliexpress.com/e/_mq0CHVA
resistance: 13.00
inductance: 0.01
holding_torque: 0.12
max_current: 0.5
steps_per_revolution: 200

[motor_constants honeybadger-42hs48-25044a]
#HoneyBadger by Fabreeko 42HS48-25044A https://www.fabreeko.com/collections/honeybadger/products/zero-g-ab-motors-by-honeybadger?variant=43510563176703
resistance: 1.6
inductance: 0.0018
holding_torque: 0.49
max_current: 2.5
steps_per_revolution: 200

# Motech motors

[motor_constants motech-mt-1701hsm140ae]
#E3D Slimline Motor
resistance: 1.9
inductance: 0.0020
holding_torque: 0.127
max_current: 1.4
steps_per_revolution: 400

[motor_constants motech-mt-1702e133g6-365e]
#E3D Leadscrew Motor
resistance: 2.1
inductance: 0.0025
holding_torque: 0.314
max_current: 1.33
steps_per_revolution: 200

[motor_constants motech-mt-1703hs120ag518e]
#E3D Geared Motor
resistance: 3.0
inductance: 0.0060
holding_torque: 0.431
max_current: 1.2
steps_per_revolution: 200

[motor_constants motech-mt-1703hsm168re]
#E3D Compact but Powerful Motor
resistance: 1.65
inductance: 0.0036
holding_torque: 0.343
max_current: 1.68
steps_per_revolution: 400

[motor_constants motech-mt-1704hsm168re]
#E3D High Torque Motor
resistance: 1.65
inductance: 0.0028
holding_torque: 0.431
max_current: 1.68
steps_per_revolution: 400

[motor_constants motech-mt-1705hs200ae]
#E3D Super Whopper Motor
resistance: 2.0
inductance: 0.0033
holding_torque: 0.804
max_current: 2.0
steps_per_revolution: 200

[motor_constants BTT-17H4401S]
#BTT 17H4401S lead screw motor
resistance: 2.40
inductance: 0.0037
holding_torque: 0.42
max_current: 1.50
steps_per_revolution: 200

[motor_constants ok42sth34-044e-200g]
resistance: 30.0
inductance: 0.037
holding_torque: 0.28
max_current: 0.4
steps_per_revolution: 200

[motor_constants jinkong-jk42hs34-1334]
#MPSM X&Y
resistance: 2.10
inductance: 0.0025
holding_torque: 0.2549729
max_current: 1.33
steps_per_revolution: 200

[motor_constants monoprice-42hb34f08ab]
#MPSM Extruder
resistance: 2.20
inductance: 0.0025
holding_torque: 0.22
max_current: 1.33
steps_per_revolution: 200

[motor_constants monoprice-17hs4401s]
#MPSM Z
resistance: 1.50
inductance: 0.0028
holding_torque: 0.40
max_current: 1.70
steps_per_revolution: 200

[motor_constants oukeda-ok42hc40-204a306n84]
#formbot kit trident Z
resistance: 1.10
inductance: 0.0026
holding_torque: 0.45
max_current: 2.00
steps_per_revolution: 200

[motor_constants oukeda-17hs4401]
resistance: 1.5
inductance: 0.0028
holding_torque: 0.40
max_current: 1.7
steps_per_revolution: 200

[motor_constants trianglelab-tl-42bygh20]
# ERCF v1.1 kit motor (NEMA 17)
resistance: 6.8
inductance: 0.0071
holding_torque: 0.21
max_current: 1.0
steps_per_revolution: 200

[motor_constants bj42d41-14v06]
#Creality K1&Max A/B motors
resistance: 1.1
inductance: 0.0028
holding_torque: 0.65
max_current: 2
steps_per_revolution: 200


[motor_constants act-17hs4417]
resistance: 1.5
inductance: 0.0028
holding_torque: 0.40
max_current: 1.7
steps_per_revolution: 200

[motor_constants jkong-jk42hS40-1704]
resistance: 1.65
inductance: 0.0032 
holding_torque: 0.4
max_current: 1.7
steps_per_revolution: 200

[motor_constants biqu-35BYGF0713-A-10HZT]
resistance: 2.3
inductance: 0.0020 
holding_torque: 0.11
max_current: 1.5
steps_per_revolution: 200
<|MERGE_RESOLUTION|>--- conflicted
+++ resolved
@@ -560,21 +560,20 @@
 max_current: 1.0
 steps_per_revolution: 200
 
-<<<<<<< HEAD
 [motor_constants siboor-14sth20-1004a]
 #Siboor NEMA14 pancake stepper motor
 resistance: 1.70
 inductance: 0.0015
 holding_torque: 0.12
 max_current: 1.88
-=======
+steps_per_revolution: 200
+
 [motor_constants siboor-42sth28-0804a]
 #Siboor BOM Voron 0.2 Z integrated leadscrew stepper (metal version)
 resistance: 5.5
 inductance: 0.0066
 holding_torque: 0.26
 max_current: 1.0
->>>>>>> bf6a30ad
 steps_per_revolution: 200
 
 [motor_constants wantai-42byghw811]
